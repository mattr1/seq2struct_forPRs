--- conflicted
+++ resolved
@@ -936,7 +936,6 @@
         NODE_FINISHED       = TreeTraversal.State.NODE_FINISHED
 
         while True:
-<<<<<<< HEAD
             if self.template_stack.empty:
                 pass
             elif isinstance(self.template_stack.top, TreeTraversal.InHole):
@@ -1010,10 +1009,7 @@
             #    else:
             #        raise ValueError(next_template_item)
 
-            self.update_using_last_choice(last_choice, extra_choice_info)
-=======
             self.update_using_last_choice(last_choice, extra_choice_info, attention_offset)
->>>>>>> ac0e41be
 
             # TODO: Replace this switch with overridden methods.
             # 1. ApplyRule, like expr -> Call
@@ -1253,17 +1249,13 @@
                         parent_h=output)
 
                 self.update_prev_action_emb = TreeTraversal._update_prev_action_emb_pointer
-<<<<<<< HEAD
                 should_return, choices = self.process_choices(
-                    self.pointer_choice(self.cur_item.node_type, logits))
+                    self.pointer_choice(self.cur_item.node_type, logits, attention_logits))
                 if should_return:
                     return choices
                 else:
                     last_choice = None
                     continue
-=======
-                return self.pointer_choice(self.cur_item.node_type, logits, attention_logits)
->>>>>>> ac0e41be
             
             elif self.cur_item.state == POINTER_APPLY:
                 if self.pop(check_hole_finished=True):
@@ -1282,7 +1274,6 @@
             else:
                 raise ValueError('Unknown state {}'.format(self.cur_item.state))
     
-<<<<<<< HEAD
     # TODO reduce duplication with compute_loss
     def traverse_tree(self, tree, parent_field_type=None):
         queue = [
@@ -1425,10 +1416,7 @@
         self.depth -= 1
         assert self.depth >= 0
 
-    def update_using_last_choice(self, last_choice, extra_choice_info):
-=======
     def update_using_last_choice(self, last_choice, extra_choice_info, attention_offset):
->>>>>>> ac0e41be
         if last_choice is None:
             return
         if self.model.visualize_flag:
